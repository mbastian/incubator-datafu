--- conflicted
+++ resolved
@@ -14,27 +14,16 @@
         <dependency org="org.apache.pig" name="pigunit" rev="${pig.version}" conf="common->default"/>
         
         <!-- use the right avro version which pig 0.10.0 was built against -->
-        <dependency org="org.apache.avro" name="avro" rev="${avro.version}" conf="common->default"/>
-        
-<<<<<<< HEAD
-        <dependency org="it.unimi.dsi" name="fastutil" rev="6.3" conf="common->default"/>
-        <dependency org="joda-time" name="joda-time" rev="1.6" conf="common->default"/>
-        <dependency org="org.apache.commons" name="commons-math" rev="2.1" conf="common->default"/>
-        <dependency org="org.apache.commons" name="commons-math3" rev="3.2" conf="common->default"/>
-        <dependency org="commons-io" name="commons-io" rev="1.4" conf="common->default"/>
-        <dependency org="org.apache.hadoop" name="hadoop-core" rev="0.20.2" conf="common->default"/>
-        <dependency org="org.testng" name="testng" rev="6.2" conf="common->default"/>
-        <dependency org="com.google.guava" name="guava" rev="11.0" conf="common->default"/>
-=======
+        <dependency org="org.apache.avro" name="avro" rev="${avro.version}" conf="common->default"/>        
         <dependency org="it.unimi.dsi" name="fastutil" rev="${fastutil.version}" conf="common->default"/>
         <dependency org="joda-time" name="joda-time" rev="${joda-time.version}" conf="common->default"/>
         <dependency org="org.apache.commons" name="commons-math" rev="${commons-math.version}" conf="common->default"/>
+        <dependency org="org.apache.commons" name="commons-math3" rev="${commons-math3.version}" conf="common->default"/>
         <dependency org="commons-io" name="commons-io" rev="${commons-io.version}" conf="common->default"/>
         <dependency org="org.apache.hadoop" name="hadoop-core" rev="${hadoop.version}" conf="common->default"/>
         <dependency org="org.testng" name="testng" rev="${testng.version}" conf="common->default"/>
         <dependency org="com.google.guava" name="guava" rev="${guava.version}" conf="common->default"/>
->>>>>>> 6dfe46c8
-          
+
         <!-- needed for pigunit to work -->
         <dependency org="log4j" name="log4j" rev="${log4j.version}" conf="common->default"/>
         <dependency org="jline" name="jline" rev="${jline.version}" conf="common->default"/>
