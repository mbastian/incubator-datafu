<<<<<<< HEAD
# DataFu [![Build Status](https://travis-ci.org/matthayes/datafu.png?branch=master)](https://travis-ci.org/matthayes/datafu)
=======
# DataFu [![Build Status](https://travis-ci.org/linkedin/datafu.png?branch=master)](https://travis-ci.org/linkedin/datafu)
>>>>>>> 98e7ae28

[DataFu](http://data.linkedin.com/opensource/datafu) is a collection of user-defined functions for working with large-scale data in Hadoop and Pig. This library was born out of the need for a stable, well-tested library of UDFs for data mining and statistics. It is used at LinkedIn in many of our off-line workflows for data derived products like "People You May Know" and "Skills & Endorsements". It contains functions for:

* PageRank
* Quantiles (median), variance, etc.
* Sessionization
* Variance
* Convenience bag functions (e.g., set operations, enumerating bags, etc)
* Convenience utility functions (e.g., assertions, easier writing of
EvalFuncs)
* and [more](http://linkedin.github.com/datafu/docs/javadoc/)...

Each function is unit tested and code coverage is being tracked for the entire library.  It has been tested against Pig 0.11.

## What can you do with it?

Here's a taste of what you can do in Pig.

### Statistics
  
Compute the [median](http://en.wikipedia.org/wiki/Median) with the [Median UDF](http://linkedin.github.com/datafu/docs/javadoc/datafu/pig/stats/Median.html):

    define Median datafu.pig.stats.StreamingMedian();

    -- input: 3,5,4,1,2
    input = LOAD 'input' AS (val:int);

    grouped = GROUP input ALL;
    -- produces median of 3
    medians = FOREACH grouped GENERATE Median(sorted.val);
  
Similarly, compute any arbitrary [quantiles](http://en.wikipedia.org/wiki/Quantile) with [StreamingQuantile](http://linkedin.github.com/datafu/docs/javadoc/datafu/pig/stats/StreamingQuantile.html):

    define Quantile datafu.pig.stats.StreamingQuantile('0.0','0.5','1.0');

    -- input: 9,10,2,3,5,8,1,4,6,7
    input = LOAD 'input' AS (val:int);

    grouped = GROUP input ALL;
    -- produces: (1,5.5,10)
    quantiles = FOREACH grouped GENERATE Quantile(sorted.val);

Or how about the [variance](http://en.wikipedia.org/wiki/Variance) using [VAR](http://linkedin.github.com/datafu/docs/javadoc/datafu/pig/stats/VAR.html):

    define VAR datafu.pig.stats.VAR();

    -- input: 1,2,3,4,5,6,7,8,9
    input = LOAD 'input' AS (val:int);

    grouped = GROUP input ALL;
    -- produces variance of 6.666666666666668
    variance = FOREACH grouped GENERATE VAR(input.val);
 
### Set Operations

Treat sorted bags as sets and compute their intersection with [SetIntersect](http://linkedin.github.com/datafu/docs/javadoc/datafu/pig/bags/sets/SetIntersect.html):

    define SetIntersect datafu.pig.bags.sets.SetIntersect();
  
    -- ({(3),(4),(1),(2),(7),(5),(6)},{(0),(5),(10),(1),(4)})
    input = LOAD 'input' AS (B1:bag{T:tuple(val:int)},B2:bag{T:tuple(val:int)});

    -- ({(1),(4),(5)})
    intersected = FOREACH input {
      sorted_b1 = ORDER B1 by val;
      sorted_b2 = ORDER B2 by val;
      GENERATE SetIntersect(sorted_b1,sorted_b2);
    }
      
Compute the set union with [SetUnion](http://linkedin.github.com/datafu/docs/javadoc/datafu/pig/bags/sets/SetUnion.html):

    define SetUnion datafu.pig.bags.sets.SetUnion();

    -- ({(3),(4),(1),(2),(7),(5),(6)},{(0),(5),(10),(1),(4)})
    input = LOAD 'input' AS (B1:bag{T:tuple(val:int)},B2:bag{T:tuple(val:int)});

    -- ({(3),(4),(1),(2),(7),(5),(6),(0),(10)})
    unioned = FOREACH input GENERATE SetUnion(B1,B2);
      
Operate on several bags even:

    intersected = FOREACH input GENERATE SetUnion(B1,B2,B3);

### Bag operations

Concatenate two or more bags with [BagConcat](http://linkedin.github.com/datafu/docs/javadoc/datafu/pig/bags/BagConcat.html):

    define BagConcat datafu.pig.bags.BagConcat();

    -- ({(1),(2),(3)},{(4),(5)},{(6),(7)})
    input = LOAD 'input' AS (B1: bag{T: tuple(v:INT)}, B2: bag{T: tuple(v:INT)}, B3: bag{T: tuple(v:INT)});

    -- ({(1),(2),(3),(4),(5),(6),(7)})
    output = FOREACH input GENERATE BagConcat(B1,B2,B3);

Append a tuple to a bag with [AppendToBag](http://linkedin.github.com/datafu/docs/javadoc/datafu/pig/bags/AppendToBag.html):

    define AppendToBag datafu.pig.bags.AppendToBag();

    -- ({(1),(2),(3)},(4))
    input = LOAD 'input' AS (B: bag{T: tuple(v:INT)}, T: tuple(v:INT));

    -- ({(1),(2),(3),(4)})
    output = FOREACH input GENERATE AppendToBag(B,T);

### PageRank

Run PageRank on a large number of independent graphs through the [PageRank UDF](http://linkedin.github.com/datafu/docs/javadoc/datafu/pig/linkanalysis/PageRank.html):

    define PageRank datafu.pig.linkanalysis.PageRank('dangling_nodes','true');

    topic_edges = LOAD 'input_edges' as (topic:INT,source:INT,dest:INT,weight:DOUBLE);

    topic_edges_grouped = GROUP topic_edges by (topic, source) ;
    topic_edges_grouped = FOREACH topic_edges_grouped GENERATE
      group.topic as topic,
      group.source as source,
      topic_edges.(dest,weight) as edges;

    topic_edges_grouped_by_topic = GROUP topic_edges_grouped BY topic; 

    topic_ranks = FOREACH topic_edges_grouped_by_topic GENERATE
      group as topic,
      FLATTEN(PageRank(topic_edges_grouped.(source,edges))) as (source,rank);

    skill_ranks = FOREACH skill_ranks GENERATE
      topic, source, rank;
    
This implementation stores the nodes and edges (mostly) in memory. It is therefore best suited when one needs to compute PageRank on many reasonably sized graphs in parallel.
    
## Start Using It

The JAR can be found [here](http://search.maven.org/#search%7Cga%7C1%7Cg%3A%22com.linkedin.datafu%22) in the Maven central repository.  The GroupId and ArtifactId are `com.linkedin.datafu` and `datafu`, respectively.

If you are using Ivy:

    <dependency org="com.linkedin.datafu" name="datafu" rev="0.0.9"/>
    
If you are using Maven:

    <dependency>
      <groupId>com.linkedin.datafu</groupId>
      <artifactId>datafu</artifactId>
      <version>0.0.9</version>
    </dependency>

Or [download](https://github.com/linkedin/datafu/archive/master.zip) the code.
    
## Working with the source code

Here are some common tasks when working with the source code.

### Build the JAR

    ant jar
    
### Run all tests

    ant test

### Run specific tests

Override `testclasses.pattern`, which defaults to `**/*.class`.  For example, to run all tests defined in `QuantileTests`:

    ant test -Dtestclasses.pattern=**/QuantileTests.class

### Compute code coverage

    ant coverage

### Releasing 

We use Sonatype to release artifacts.  Information on how this is set up can be found [here](https://docs.sonatype.org/display/Repository/Sonatype+OSS+Maven+Repository+Usage+Guide).  Most of this has already been set up with the `build.xml` file.  You will however need a Sonatype account and must create a Maven `~/.m2/settings.xml` with your account information, as described [here](https://docs.sonatype.org/display/Repository/Sonatype+OSS+Maven+Repository+Usage+Guide#SonatypeOSSMavenRepositoryUsageGuide-7a.1.POMandsettingsconfig).

Create the settings.xml from our template:

    mkdir ~/.m2
    cp settings.xml.template ~/.m2/settings.xml

Then edit `~/.m2/settings.xml` and add your user name and password.

We use `gpg` to sign the artifacts, so you'll need `gpg` set up as well. Information on generating PGP signatures with `gpg` can be found [here](https://docs.sonatype.org/display/Repository/How+To+Generate+PGP+Signatures+With+Maven).  Make sure you follow the section *Deleting a Sub Key*.

First run the tests to make sure all is well:

    ant test

If it succeeds, build artifacts and upload to sonatype:

    ant deploy

Login to [Sonatype](https://oss.sonatype.org/index.html#stagingRepositories).  In Staging Repositories you should see a repository for the articacts just uploaded.  Select the repository and click Close.

Now that the repository is closed you can download the artifacts and do some manual testing if you would like before doing a final release.   If you find a problem you can find drop the release by selecting the repository and clicking Drop.  Else to release select the repository and click Release.

## Contribute

The source code is available under the Apache 2.0 license.  

For help please see the [discussion group](http://groups.google.com/group/datafu).  Bugs and feature requests can be filed [here](http://linkedin.jira.com/browse/DATAFU).<|MERGE_RESOLUTION|>--- conflicted
+++ resolved
@@ -1,8 +1,4 @@
-<<<<<<< HEAD
-# DataFu [![Build Status](https://travis-ci.org/matthayes/datafu.png?branch=master)](https://travis-ci.org/matthayes/datafu)
-=======
 # DataFu [![Build Status](https://travis-ci.org/linkedin/datafu.png?branch=master)](https://travis-ci.org/linkedin/datafu)
->>>>>>> 98e7ae28
 
 [DataFu](http://data.linkedin.com/opensource/datafu) is a collection of user-defined functions for working with large-scale data in Hadoop and Pig. This library was born out of the need for a stable, well-tested library of UDFs for data mining and statistics. It is used at LinkedIn in many of our off-line workflows for data derived products like "People You May Know" and "Skills & Endorsements". It contains functions for:
 
